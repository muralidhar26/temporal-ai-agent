# AI Agent execution using Temporal

Work in progress.

This demo shows a multi-turn conversation with an AI agent running inside a Temporal workflow. The goal is to collect information towards a goal. There's a simple DSL input for collecting information (currently set up to use mock functions to search for events, book flights around those events then create an invoice for those flights). The AI will respond with clarifications and ask for any missing information to that goal. It uses a local LLM via Ollama.

## Setup
<<<<<<< HEAD
* See .env_example for the required environment variables.
=======

### Configuration
>>>>>>> ecd5e99b
* Requires an OpenAI key for the gpt-4o model. Set this in the `OPENAI_API_KEY` environment variable in .env
* Requires a Rapidapi key for sky-scrapper (how we find flights). Set this in the `RAPIDAPI_KEY` environment variable in .env
    * It's free to sign up and get a key at [RapidAPI](https://rapidapi.com/apiheya/api/sky-scrapper)
    * If you're lazy go to `tools/search_flights.py` and replace the `get_flights` function with the mock `search_flights_example` that exists in the same file.
* Requires a Stripe key for the `create_invoice` tool. Set this in the `STRIPE_API_KEY` environment variable in .env
    * It's free to sign up and get a key at [Stripe](https://stripe.com/)
    * If you're lazy go to `tools/create_invoice.py` and replace the `create_invoice` function with the mock `create_invoice_example` that exists in the same file.
* Install and run Temporal. Follow the instructions in the [Temporal documentation](https://learn.temporal.io/getting_started/python/dev_environment/#set-up-a-local-temporal-service-for-development-with-temporal-cli) to install and run the Temporal server.

### Python Environment

Requires [Poetry](https://python-poetry.org/) to manage dependencies.

1. `python -m venv venv`

2. `source venv/bin/activate`

3. `poetry install`

### React UI
- `cd frontend`
- `npm install` to install the dependencies.


#### Deprecated:
* Install [Ollama](https://ollama.com) and the [Qwen2.5 14B](https://ollama.com/library/qwen2.5) model (`ollama run qwen2.5:14b`). (note this model is about 9GB to download).
  * Local LLM is disabled as ChatGPT 4o was better for this use case. To use Ollama, examine `./activities/tool_activities.py` and rename the functions.


## Running the example

### Run a Temporal Dev Server

On a Mac
```bash
brew install temporal
temporal server start-dev
```

### Run a Temporal Worker

From the `/scripts` directory:

- Run the worker: `poetry run python run_worker.py`

Then run the API and UI using the instructions below.

### API
- `poetry run uvicorn api.main:app --reload` to start the API server.
- Access the API at `/docs` to see the available endpoints.

### UI
- `npm run dev` to start the dev server.
- Access the UI at `http://localhost:5173`

## Customizing the agent
- `tool_registry.py` contains the mapping of tool names to tool definitions (so the AI understands how to use them)
- `goal_registry.py` contains descriptions of goals and the tools used to achieve them
- The tools themselves are defined in their own files in `/tools`
- Note the mapping in `tools/__init__.py` to each tool
- See main.py where some tool-specific logic is defined (todo, move this to the tool definition)

## TODO
- I should prove this out with other tool definitions outside of the event/flight search case (take advantage of my nice DSL).
- Currently hardcoded to the Temporal dev server at localhost:7233. Need to support options incl Temporal Cloud.
- UI: Make prettier<|MERGE_RESOLUTION|>--- conflicted
+++ resolved
@@ -5,12 +5,7 @@
 This demo shows a multi-turn conversation with an AI agent running inside a Temporal workflow. The goal is to collect information towards a goal. There's a simple DSL input for collecting information (currently set up to use mock functions to search for events, book flights around those events then create an invoice for those flights). The AI will respond with clarifications and ask for any missing information to that goal. It uses a local LLM via Ollama.
 
 ## Setup
-<<<<<<< HEAD
-* See .env_example for the required environment variables.
-=======
-
-### Configuration
->>>>>>> ecd5e99b
+* See `.env_example` for the required environment variables and copy to `.env` in the root directory.
 * Requires an OpenAI key for the gpt-4o model. Set this in the `OPENAI_API_KEY` environment variable in .env
 * Requires a Rapidapi key for sky-scrapper (how we find flights). Set this in the `RAPIDAPI_KEY` environment variable in .env
     * It's free to sign up and get a key at [RapidAPI](https://rapidapi.com/apiheya/api/sky-scrapper)
@@ -40,7 +35,7 @@
   * Local LLM is disabled as ChatGPT 4o was better for this use case. To use Ollama, examine `./activities/tool_activities.py` and rename the functions.
 
 
-## Running the example
+## Running the demo
 
 ### Run a Temporal Dev Server
 
